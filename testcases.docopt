# vim: set ft=python:
r"""Usage: prog

"""
$ prog
{}

$ prog --xxx
"user-error"


r"""Usage: prog [options]

Options: -a  All.

"""
$ prog
{}

$ prog -a
{"-a": true}

$ prog -x
"user-error"


r"""Usage: prog [options]

Options: --all  All.

"""
$ prog
{}

$ prog --all
{"--all": true}

$ prog --xxx
"user-error"


r"""Usage: prog [options]

Options: -v, --verbose  Verbose.

"""
$ prog --verbose
{"--verbose": true, "-v": true}

$ prog -v
{"--verbose": true, "-v": true}


r"""Usage: prog [options]

Options: -p PATH

"""
$ prog -p home/
{"-p": "home/"}

$ prog -phome/
{"-p": "home/"}

$ prog -p
"user-error"


r"""Usage: prog [options]

Options: --path <path>

"""
$ prog --path home/
{"--path": "home/"}

$ prog --path=home/
{"--path": "home/"}

$ prog --path
"user-error"


r"""Usage: prog [options]

Options: -p PATH, --path=<path>  Path to files.

"""
$ prog -proot
{"--path": "root", "-p": "root"}


r"""Usage: prog [options]

Options:    -p --path PATH  Path to files.

"""
$ prog -p root
{"--path": "root", "-p": "root"}

$ prog --path root
{"--path": "root", "-p": "root"}


r"""Usage: prog [options]

Options:
 -p PATH  Path to files [default: ./]

"""
$ prog
{"-p": "./"}

$ prog -phome
{"-p": "home"}


r"""UsAgE: prog [options]

OpTiOnS: --path=<files>  Path to files
                [dEfAuLt: /root]

"""
$ prog
{"--path": "/root"}

$ prog --path=home
{"--path": "home"}


r"""usage: prog [options]

options:
    -a        Add
    -r        Remote
    -m <msg>  Message

"""
$ prog -a -r -m Hello
{"-a": true,
 "-m": "Hello",
 "-r": true}

$ prog -armyourass
{"-a": true,
 "-m": "yourass",
 "-r": true}

$ prog -a -r
{"-a": true,
 "-r": true}


r"""Usage: prog [options]

Options: --version
         --verbose

"""
$ prog --version
{"--version": true}

$ prog --verbose
{"--verbose": true}


r"""usage: prog [-a -r -m <msg>]

options:
 -a        Add
 -r        Remote
 -m <msg>  Message

"""
$ prog -armyourass
{"-a": true,
 "-m": "yourass",
 "-r": true}


r"""usage: prog [-armmsg]

options: -a        Add
         -r        Remote
         -m <msg>  Message

"""
$ prog -a -r -m Hello
{"-a": true,
 "-m": "Hello",
 "-r": true}

$ prog -ar -m Hello
{"-a": true,
 "-m": "Hello",
 "-r": true}

$ prog -arm Hello
{"-a": true,
 "-m": "Hello",
 "-r": true}

$ prog -armHello
{"-a": true,
 "-m": "Hello",
 "-r": true}

$ prog -arm=Hello
{"-a": true,
 "-m": "Hello",
 "-r": true}

$ prog -m=Hello
{"-m": "Hello"}

$ prog -m Hello
{"-m": "Hello"}

$ prog -mHello
{"-m": "Hello"}

$ prog -m
"user-error"

r"""usage: prog [-arm=msg]

options: -a        Add
         -r        Remote
         -m <msg>  Message

"""
$ prog -a -r -m Hello
{"-a": true,
 "-m": "Hello",
 "-r": true}

$ prog -ar -m Hello
{"-a": true,
 "-m": "Hello",
 "-r": true}

$ prog -arm Hello
{"-a": true,
 "-m": "Hello",
 "-r": true}

$ prog -armHello
{"-a": true,
 "-m": "Hello",
 "-r": true}

$ prog -arm=Hello
{"-a": true,
 "-m": "Hello",
 "-r": true}

$ prog -m=Hello
{"-m": "Hello"}

$ prog -m Hello
{"-m": "Hello"}

$ prog -mHello
{"-m": "Hello"}

$ prog -m
"user-error"

r"""usage: prog -a -b

options:
 -a
 -b

"""
$ prog -a -b
{"-a": true, "-b": true}

$ prog -b -a
{"-a": true, "-b": true}

$ prog -ab
{"-a": true, "-b": true}

$ prog -ba
{"-a": true, "-b": true}

$ prog -a
{"-a": true}

$ prog
{}


r"""usage: prog (-a -b)

options: -a
         -b

"""
$ prog -a -b
{"-a": true, "-b": true}

$ prog -b -a
{"-a": true, "-b": true}

$ prog -ab
{"-a": true, "-b": true}

$ prog -ba
{"-a": true, "-b": true}

$ prog -a
{"-a": true}

$ prog
{}


r"""usage: prog [-a] -b

options: -a
 -b

"""
$ prog -a -b
{"-a": true, "-b": true}

$ prog -b -a
{"-a": true, "-b": true}

$ prog -a
{"-a": true}

$ prog -b
{"-b": true}

$ prog
{}


r"""usage: prog [(-a -b)]

options: -a
         -b

"""
$ prog -a -b
{"-a": true, "-b": true}

$ prog -b -a
{"-a": true, "-b": true}

$ prog -ab
{"-a": true, "-b": true}

$ prog -ba
{"-a": true, "-b": true}

$ prog -a
{"-a": true}

$ prog -b
{"-b": true}

$ prog
{}


#
# Mutually excluse groups
#

r"""usage: prog (-a|-b)"""
$ prog -a -b
"user-error"

$ prog
{}

$ prog -a
{"-a": true}

$ prog -b
{"-b": true}


r"""usage: prog [ -a | -b ]

options: -a
         -b

"""
$ prog -a -b
"user-error"

$ prog
{}

$ prog -a
{"-a": true}

$ prog -b
{"-b": true}


r"""usage: prog <arg>"""
$ prog 10
{"<arg>": 10,
 "ARG": 10}

$ prog 10 20
"user-error"

$ prog
"user-error"


r"""usage: prog [<arg>]"""
$ prog 10
{"<arg>": 10,
 "ARG": 10}

$ prog 10 20
"user-error"

$ prog
{}


r"""usage: prog <kind> <name> <type>"""
$ prog 10 20 40
{"<kind>": 10, "<name>": 20, "<type>": 40,
 "KIND": 10, "NAME": 20, "TYPE": 40}

$ prog 10 20
"user-error"

$ prog
"user-error"


r"""usage: prog <kind> [<name> <type>]"""
$ prog 10 20 40
{"<kind>": 10, "<name>": 20, "<type>": 40,
 "KIND": 10, "NAME": 20, "TYPE": 40}

$ prog 10 20
# Original: {"<kind>": 10, "<name>": 20}
"user-error"

$ prog
"user-error"


r"""usage: prog [<kind> | <name> <type>]"""
$ prog 10 20 40
"user-error"

$ prog 20 40
{"<name>": 20, "<type>": 40,
 "NAME": 20, "TYPE": 40}

$ prog
{}


r"""usage: prog (<kind> --all | <name>)

options:
 --all

"""
$ prog 10 --all
{"--all": true, "<kind>": 10,
 "KIND": 10}

$ prog 10
{"<kind>": 10, "KIND": 10}

$ prog
"user-error"


r"""usage: prog [<name> <name>]"""
$ prog 10 20
{"<name>": [10, 20], "NAME": [10, 20]}

# Note: This is a deviation. The spec above says that
#       it wants exactly *two* occurences of `<name>`.
#       hence we shall give it that and if not -error.
#       See the added test below for how to do it in
#       this implementation.
# Original:
# {"<name>": [10], "NAME": [10]}
$ prog 10
"user-error"

$ prog
{}

# Added test case:
# (See note above)
r"""usage: prog [<name> [<name>]]"""
$ prog 10 20
{"<name>": [10, 20], "NAME": [10, 20]}

$ prog 10
{"<name>": [10], "NAME": [10]}

$ prog
{}


r"""usage: prog [(<name> <name>)]"""
$ prog 10 20
{"<name>": [10, 20], "NAME": [10, 20]}

$ prog 10
"user-error"

$ prog
{}

r"""usage: prog NAME..."""
$ prog 10 20
{"<name>": [10, 20],
 "NAME": [10, 20]}

$ prog 10
{"<name>": [10],
 "NAME": [10]}

$ prog
"user-error"

r"""usage: prog [NAME]..."""
$ prog 10 20
{"<name>": [10, 20], "NAME": [10, 20]}

$ prog 10
{"<name>": [10], "NAME": [10]}

$ prog
{}


r"""usage: prog [NAME...]"""
$ prog 10 20
{"<name>": [10, 20], "NAME": [10, 20]}

$ prog 10
{"<name>": [10], "NAME": [10]}

$ prog
{}


r"""usage: prog [NAME [NAME ...]]"""
$ prog 10 20
{"<name>": [10, 20], "NAME": [10, 20]}

$ prog 10
{"<name>": [10], "NAME": [10]}

$ prog
{}


r"""usage: prog (NAME | --foo NAME)

options: --foo

"""
$ prog 10
{"<name>": 10, "NAME": 10}

$ prog --foo 10
{"--foo": true, "<name>": 10, "NAME": 10}

$ prog --foo=10
"user-error"

r"""usage: prog (NAME | --foo) [--bar | NAME]

options: --foo
options: --bar

"""
$ prog 10
{"<name>": [10], "NAME": [10]}

$ prog 10 20
{"<name>": [10, 20], "NAME": [10, 20]}

$ prog --foo --bar
{"--bar": true, "--foo": true}


r"""Naval Fate.

Usage:
  prog ship new <name>...
  prog ship [<name>] move <x> <y> [--speed=<kn>]
  prog ship shoot <x> <y>
  prog mine (set|remove) <x> <y> [--moored|--drifting]
  prog -h | --help
  prog --version

Options:
  -h --help     Show this screen.
  --version     Show version.
  --speed=<kn>  Speed in knots [default: 10].
  --moored      Mored (anchored) mine.
  --drifting    Drifting mine.

"""

$ prog ship Guardian move 150 300 --speed=20
{"--speed": 20,
 "<name>": "Guardian",
 "<x>": 150,
 "<y>": 300,
 "NAME": "Guardian",
 "X": 150,
 "Y": 300,
 "move": true,
 "ship": true}


r"""usage: prog --hello"""
$ prog --hello
{"--hello": true}


r"""usage: prog [--hello=<world>]"""
$ prog
{}

$ prog --hello wrld
{"--hello": "wrld"}


r"""usage: prog [-o]"""
$ prog
{}

$ prog -o
{"-o": true}


r"""usage: prog [-opr]"""
$ prog -op
{"-o": true, "-p": true}


r"""usage: prog --aabb | --aa"""
# Original:
# {"--aabb": false, "--aa": true}
$ prog --aa
{"--aa": true}

# Note: This is kept, but fails for other reasons
#       than being a unique prefix: The option
#       simply is not part of the specification.
$ prog --a
"user-error"  # not a unique prefix

#
# Counting number of flags
#

r"""Usage: prog -v"""
$ prog -v
{"-v": true}


r"""Usage: prog [-v -v]"""
$ prog
{}

$ prog -v
{"-v": 1}

$ prog -vv
{"-v": 2}


r"""Usage: prog -v ..."""
# Note: Deviation: We allow not passing flags.
# Original "user-error"
$ prog
{}

$ prog -v
{"-v": 1}

$ prog -vv
{"-v": 2}

$ prog -vvvvvv
{"-v": 6}


r"""Usage: prog [-v | -vv | -vvv]

This one is probably most readable user-friednly variant.

"""
$ prog
{}

$ prog -v
{"-v": 1}

$ prog -vv
{"-v": 2}

$ prog -vvvv
"user-error"


r"""usage: prog [--ver --ver]"""
$ prog --ver --ver
{"--ver": 2}

#
# Counting commands
#

r"""usage: prog [go]"""
$ prog go
{"go": true}


# Note: Deviation: [go go] means both `go` are required!
# Original:
# r"""usage: prog [go go]"""
r"""usage: prog [go [go]]"""
$ prog
{}

$ prog go
{"go": 1}

$ prog go go
{"go": 2}

$ prog go go go
"user-error"

r"""usage: prog go..."""
$ prog go go go go go
{"go": 5}

#
# [options] does not include options from usage-pattern
#

r"""usage: prog [options] [-a]

options: -a
         -b
"""

$ prog -a
{"-a": true}

$ prog -aa
"user-error"

#
# Test [options] shourtcut
#

r"""Usage: prog [options] A
Options:
    -q  Be quiet
    -v  Be verbose.

"""

$ prog arg
{"<a>": "arg", "A": "arg"}

$ prog -v arg
{"-v": true, "<a>": "arg", "A": "arg"}

$ prog -q arg
{"-q": true, "<a>": "arg", "A": "arg"}

#
# Test single dash
#

r"""usage: prog [-]"""

$ prog -
{"-": true}

$ prog
{}

#
# If argument is repeated, its value should always be a list
#

r"""usage: prog [NAME [NAME ...]]"""

$ prog a b
{"<name>": ["a", "b"], "NAME": ["a", "b"]}

$ prog
{}

#
# Option's argument defaults to null/None
#
# Note: Deviation: Currently, these values are omitted entirely.
#       XXX: ...this could be revisited
#

r"""usage: prog [options]
options:
 -a        Add
 -m <msg>  Message

"""
$ prog -a
{"-a": true}

#
# Test options without description
#

r"""usage: prog --hello"""
$ prog --hello
{"--hello": true}

r"""usage: prog [--hello=<world>]"""
# Original { "--hello": null }
$ prog
{}

$ prog --hello wrld
{"--hello": "wrld"}

r"""usage: prog [-o]"""
$ prog
{}

$ prog -o
{"-o": true}

r"""usage: prog [-opr]"""
$ prog -op
{"-o": true, "-p": true}

r"""usage: git [-v | --verbose]"""
$ prog -v
{"-v": true}

r"""usage: git remote [-v | --verbose]"""
$ prog remote -v
{"-v": true, "remote": true}

#
# Test empty usage pattern
#

r"""
usage: prog
"""
$ prog
{}

r"""
usage: prog
       prog <a> <b>
"""
$ prog 1 2
{"<a>": 1, "<b>": 2, "A": 1, "B": 2}

# Original: {"<a>": null, "<b>": null}
$ prog
{}

r"""
usage: prog <a> <b>
       prog
"""
# Original: {"<a>": null, "<b>": null}
$ prog
{}

#
# Option's argument should not capture default value from usage pattern
#

r"""usage: prog [--file=<f>]"""
$ prog
{}

r"""usage: prog [--file=<f>]

options: --file <a>

"""
$ prog
{}

r"""
Usage: prog [-a <host:port>]

Options: -a, --address <host:port>  TCP address [default: localhost:6283].

"""

# Note: This implementation will also complete the alias.
# Original: {"--address": "localhost:6283"}
$ prog
{"--address": "localhost:6283",
 "-a": "localhost:6283"}

#
# If option with argument could be repeated,
# its arguments should be accumulated into a list
#

r"""usage: prog --long=<arg> ..."""

$ prog --long one
{"--long": ["one"]}

$ prog --long one --long two
{"--long": ["one", "two"]}


#
# Test multiple elements repeated at once
#

r"""usage: prog (go <direction> --speed=<km/h>)..."""

$ prog  go left --speed=5  go right --speed=9
{"--speed": [5, 9],
 "<direction>": ["left", "right"],
 "DIRECTION": ["left", "right"],
 "go": 2}


#
# If option could be repeated its defaults should be split into a list
#

r"""usage: prog [-o <o>]...

options: -o <o>  [default: x]

"""
$ prog -o this -o that
{"-o": ["this", "that"]}

$ prog
{"-o": ["x"]}

r"""usage: prog [-o <o>]...

options: -o <o>  [default: x y]

"""
$ prog -o this
{"-o": ["this"]}

$ prog
{"-o": ["x", "y"]}

# Note: Added to test defaults escaping
r"""usage: prog [-o <o>]...

options: -o <o>  [default: "x y"]

"""
$ prog -o this
{"-o": ["this"]}

$ prog
{"-o": ["x y"]}

#
# Test stacked option's argument
#

r"""usage: prog -pPATH

options: -p PATH

"""
$ prog -pHOME
{"-p": "HOME"}

#
# Issue 56: Repeated mutually exclusive args give nested lists sometimes
#

r"""Usage: foo (--xx=x|--yy=y)..."""
$ prog --xx=1 --yy=2
{"--xx": [1], "--yy": [2]}

#
# POSIXly correct tokenization
#

r"""usage: prog [<input file>]"""
$ prog f.txt
{"<input file>": "f.txt",
 "INPUT FILE": "f.txt"} # XXX: Granted, this is awkward

r"""usage: prog [--input=<file name>]..."""
$ prog --input a.txt --input=b.txt
{"--input": ["a.txt", "b.txt"]}

#
# Issue 85: `[options]` shourtcut with multiple subcommands
#
# Note: The initial line is put onto a newline in order
#       for the second line to line up (otherwise the
#       leading 'r"""' skew the results), since the usage
#       parser is indent-based.
r"""
usage: prog good [options]
       prog fail [options]

options: --loglevel=N

"""
# Original:
# {"--loglevel": 5, "fail": true, "good": false}
$ prog fail --loglevel 5
{"--loglevel": 5, "fail": true}

#
# Usage-section syntax
#

r"""usage:prog --foo"""
$ prog --foo
{"--foo": true}

r"""PROGRAM USAGE: prog --foo"""
$ prog --foo
{"--foo": true}


# Note: The initial line is put onto a newline in order
#       for the second line to line up (otherwise the
#       leading 'r"""' skew the results), since the usage
#       parser is indent-based.
r"""
Usage: prog --foo
       prog --bar
NOT PART OF SECTION"""
$ prog --foo
{"--foo": true}

$ prog --bar
{"--bar": true}

r"""Usage:
 prog --foo
 prog --bar

NOT PART OF SECTION"""
$ prog --foo
{"--foo": true}

$ prog --bar
{"--bar": true}

r"""Usage:
 prog --foo
 prog --bar
NOT PART OF SECTION"""
$ prog --foo
{"--foo": true}

$ prog --bar
{"--bar": true}


#
# Options-section syntax
#

r"""Usage: prog [options]

global options: --foo
local options: --baz
               --bar
other options:
 --egg
 --spam
-not-an-option-

"""
$ prog --baz --egg
{"--baz": true,
 "--egg": true}

#
# README example usage
#

r"""
Naval Fate.

Usage:
  naval_fate ship new <name>...
  naval_fate ship <name> move <x> <y> --speed=<kn>
  naval_fate ship shoot <x> <y>
  naval_fate mine (set|remove) <x> <y> [--moored|--drifting]
  naval_fate -h | --help
  naval_fate --version

Options:
  -h --help     Show this screen.
  --version     Show version.
  --speed=<kn>  Speed in knots [default: 10].
  --moored      Moored (anchored) mine.
  --drifting    Drifting mine.
"""

$ prog ship new foo bar baz
{"<name>": ["foo", "bar", "baz"],
 "NAME": ["foo", "bar", "baz"],
 "new": true,
 "ship": true}

$ prog ship foo move 10 10 --speed
"user-error"

#
# Passing arguments to options
#

r"""Usage: prog --foo"""

$ prog --foo=bar
"user-error"

r"""Usage: prog -f"""

$ prog -f=bar
"user-error"

#
# Allow complex argument names <...>
#

r"""
Usage: prog --foo
Options: -f, --foo
"""

$ prog -f=bar
"user-error"

$ prog --foo=bar
"user-error"

r"""
Usage: prog [-p <n>] [-d <connstring>]
   or: prog syncdb [-p <n>] [-d <connstring>]

common options:
    -p, --port=<n>
        [default: 5000]

    -d, --database=<connstring>
        [default: memory]
"""

$ prog syncdb
{"syncdb": true, "-p": 5000, "--port": 5000,
 "--database": "memory", "-d": "memory"}

#
# Type inference
#

r"""
Usage: prog [options]

Options: -f=<n>  [default: foo , bar qux, "foo bar", 400, true,
                           false, 10.0, TRUE, FALSE, True False,
                           -100, -10.0
                           "True" "True False 10"]
"""

$ prog
{ "-f": ["foo", "bar", "qux", "foo bar", 400, true, false, 10.0,
         true, false, true, false,
         -100, -10.0,
         "True", "True False 10"] }

#
# Valid program names
#

r"""
Usage: prog.js [options]
"""

$ prog
{}

r"""
Usage: create_ec2.py --profile=PROFILE --name=INSTANCE_NAME --instance-type=INSTANCE_TYPE
        --key-name=KEY_NAME
        --ami=AMI_NAME --subnet=SUBNET_NAME
        --iam-instance-profile=IAM_INSTANCE_PROFILE
        [--security-group=SECURITY_GROUP]...
        [--elb=ELB_NAME]...
        [(--tag-name=STRING --tag-value=VALUE)]...
NOT PART OF SECTION

Options:
    -P PROFILE --profile=PROFILE                            profile in which to operate
    -n NAME --name=NAME                                     element name
    -T KEY --tag-name=KEY                                   tag name
    -V VALUE--tag-value=VALUE                               tag value
    -e ELB_NAME --elb=ELB_NAME                              name of ELB to register an instance with
    -a AMI_NAME --ami=AMI_NAME                              name of AMI to install an instance with
    -t TYPE --instance-type=TYPE                            instance type to create instance with
    -k KEY_NAME --key-name=KEY_NAME                         name of key that grants access to instance
    -s SUBNET_NAME --subnet=SUBNET_NAME                      subnet name to create instance in
    -S SG_NAME --security-group=SG_NAME                     security group to set to the instance
    -p PROFILE_NAME --iam-instance-profile=PROFILE_NAME     IAM instance profile to start instance with
Not at 
"""

$ prog -ssubnet-0 -asome-ami -ksome-key --instance-type=t2.micro --name=foo -Psome-profile --iam-instance-profile=some-iam-instance-profile
{"-P": "some-profile",
 "--profile": "some-profile",
 "-a": "some-ami",
 "--ami": "some-ami",
 "-p": "some-iam-instance-profile",
 "--iam-instance-profile": "some-iam-instance-profile",
 "-t": "t2.micro",
 "--instance-type": "t2.micro",
 "-k": "some-key",
 "--key-name": "some-key",
 "-n": "foo",
 "--name": "foo",
 "-s": "subnet-0",
 "--subnet": "subnet-0"}

#
# "options-first" enabled
#

r"""
Usage: create_ec2.py -0 ARG ARG...
NOT PART OF SECTION

Options:
    -0, --foo ARG  Do something [default: 100]
"""

$ prog/p foo -0 bar
{"-0": 100, "--foo": 100,
 "ARG": ["foo", "-0", "bar"], "<arg>": ["foo", "-0", "bar"]}

r"""
Usage: create_ec2.py -0 ARG [ARG]...

Options:
    -0, --foo ARG  Do something [default: 100]
"""

$ prog/p foo -0 bar
{"-0": 100, "--foo": 100,
 "ARG": ["foo", "-0", "bar"], "<arg>": ["foo", "-0", "bar"]}

r"""
Usage: create_ec2.py -0 ARG [ARG...]

Options:
    -0, --foo ARG  Do something [default: 100]
"""

$ prog/p foo -0 bar
{"-0": 100, "--foo": 100,
 "ARG": ["foo", "-0", "bar"], "<arg>": ["foo", "-0", "bar"]}

r"""
Usage: create_ec2.py -0 ARG [ARG...]...

Options:
    -0, --foo ARG  Do something [default: 100]
"""

$ prog/p foo -0 bar
{"-0": 100, "--foo": 100,
 "ARG": ["foo", "-0", "bar"], "<arg>": ["foo", "-0", "bar"]}

$ prog/p foo -0 bar
{"-0": 100, "--foo": 100,
 "ARG": ["foo", "-0", "bar"], "<arg>": ["foo", "-0", "bar"]}

r"""
Usage: create_ec2.py [ARG...]...

"""

$ prog/p foo bar
{"ARG": ["foo", "bar"], "<arg>": ["foo", "bar"]}

#
# "options-first" with [options]
#

r"""
Usage: create_ec2.py (ARG...) [options]

Options:
    -0  This is a zero
"""

$ prog/p foo bar -0
{"ARG": ["foo", "bar", "-0"], "<arg>": ["foo", "bar", "-0"]}

$ prog/p -0
{"ARG": ["-0"], "<arg>": ["-0"]}

r"""
Usage: create_ec2.py [ARG...] [options]

Options:
    -0  This is a zero
"""

$ prog/p foo bar -0
{"ARG": ["foo", "bar", "-0"], "<arg>": ["foo", "bar", "-0"]}

$ prog/p -0
{"ARG": ["-0"], "<arg>": ["-0"]}


r"""
Usage: create_ec2.py ARG... [options]

Options:
    -0  This is a zero
    -1  This is a one
"""

$ prog -0
"user-error"

# XXX: this returns superflous "-0" and "-1" in the output:
$ prog/p -01
{"ARG": ["-01"], "<arg>": ["-01"]}

#
# Options-first fix for issue #21
#

r"""
Usage: foo [[<args>...]]
"""

$ prog/p
{}

$ prog/p bar -a -b -c
{"ARGS": ["bar", "-a", "-b", "-c"],
 "<args>": ["bar", "-a", "-b", "-c"]}

r"""
Usage: foo [<command> [<args>...]]
"""

$ prog/p
{}

$ prog/p bar -a -b -c
{"COMMAND": "bar", "<command>": "bar",
 "ARGS": ["-a", "-b", "-c"],
 "<args>": ["-a", "-b", "-c"]}

#
# Optional arguments
#

r"""
Usage: manage.py --foo[=BAR]
"""

$ prog
{}

$ prog --foo
{"--foo": true}

$ prog --foo bar
{"--foo": "bar"}

$ prog --foo --foo
"user-error"

r"""
Usage: manage.py --foo[=BAR]...
"""

$ prog
{}

$ prog --foo
{"--foo": [true]}

$ prog --foo bar
{"--foo": ["bar"]}

$ prog --foo --foo
{"--foo": [true, true]}

r"""
Usage: manage.py --foo --foo[=BAR]
"""

$ prog
{}

$ prog --foo
{"--foo": [true]}

$ prog --foo bar
"user-error" # "bar" will be considered trailing since the first appearance
             # of '--foo' does not take an argument. XXX: Is this intutive
             # enough?

$ prog --foo --foo=bar
{"--foo": [true, "bar"]}

$ prog --foo --foobar
{"--foo": [true, "bar"]}

$ prog --foo --foo bar
{"--foo": [true, "bar"]}

$ prog --foo --foo
{"--foo": [true, true]}

r"""
Usage: manage.py --foo --foo[=BAR]...
"""

$ prog
{}

$ prog --foo
{"--foo": [true]}

$ prog --foo bar
"user-error" # "bar" will be considered trailing since the first appearance
             # of '--foo' does not take an argument. XXX: Is this intutive
             # enough?

$ prog --foo --foo
{"--foo": [true, true]}

r"""
Usage: manage.py --foo (--foo[=BAR]...)
"""

$ prog
{}

$ prog --foo
{"--foo": [true]}

r"""
Usage: manage.py --foo (--foo[=BAR]...) (--foo[=BAR]...) (--foo[=BAR]...)
"""

$ prog
{}

$ prog --foo
{"--foo": [true]}

r"""
Usage: manage.py --foo (--foo[=BAR]... (--foo[=BAR]...)) (--foo[=BAR]...)
"""

$ prog
{}

$ prog --foo
{"--foo": [true]}

$ prog --foo bar
"user-error" # "bar" will be considered trailing since the first appearance
             # of '--foo' does not take an argument. XXX: Is this intutive
             # enough?

$ prog --foo --foo
{"--foo": [true, true]}

r"""
Usage: manage.py [-f...]... [--foo[=BAR]...]...

Options:
    -f --foo  Blah
"""

$ prog
{}

$ prog --foo
{"--foo": [true], "-f": [true]}

$ prog --foo bar
{"--foo": ["bar"], "-f": ["bar"]}

$ prog --foo --foo
{"--foo": [true, true], "-f": [true, true]}

#
# Options should be parsed in any order
#

r"""usage: prog [-a] -b"""

$ prog -a -b
{"-a": true, "-b": true}

$ prog -b -a
{"-a": true, "-b": true}

r"""usage: prog -a [-b]"""

$ prog -a -b
{"-a": true, "-b": true}

$ prog -b -a
{"-a": true, "-b": true}

r"""usage: prog -a [-b] -c"""

$ prog -a -b -c
{"-a": true, "-b": true, "-c": true}

$ prog -a -c -b
{"-a": true, "-b": true, "-c": true}

$ prog -b -a -c
{"-a": true, "-b": true, "-c": true}

$ prog -b -c -a
{"-a": true, "-b": true, "-c": true}

$ prog -c -b -a
{"-a": true, "-b": true, "-c": true}

$ prog -c -a -b
{"-a": true, "-b": true, "-c": true}

r"""usage: prog -a [-b -d] -c"""

$ prog -a -b -c
{"-a": true, "-b": true, "-c": true}

$ prog -abc
{"-a": true, "-b": true, "-c": true}

$ prog -a -c -b
{"-a": true, "-b": true, "-c": true}

$ prog -acb
{"-a": true, "-b": true, "-c": true}

$ prog -b -a -c
{"-a": true, "-b": true, "-c": true}

$ prog -bac
{"-a": true, "-b": true, "-c": true}

$ prog -b -c -a
{"-a": true, "-b": true, "-c": true}

$ prog -bca
{"-a": true, "-b": true, "-c": true}

$ prog -c -b -a
{"-a": true, "-b": true, "-c": true}

$ prog -cba
{"-a": true, "-b": true, "-c": true}

$ prog -c -a -b
{"-a": true, "-b": true, "-c": true}

$ prog -cab
{"-a": true, "-b": true, "-c": true}

$ prog -d -a -b -c
"user-error" # -b and -d must appear together

$ prog -a -d -c -b
"user-error" # -b and -d must appear together

$ prog -b -a -d -c
"user-error" # -b and -d must appear together

$ prog -b -c -a -d
"user-error" # -b and -d must appear together


r"""usage: prog [(-a -b)]"""

$ prog -a -b
{"-a": true, "-b": true}

$ prog -b -a
{"-a": true, "-b": true}

$ prog -ab
{"-a": true, "-b": true}

$ prog -ba
{"-a": true, "-b": true}

$ prog -a
{"-a": true}

$ prog -b
{"-b": true}

$ prog
{}

r"""usage: prog [(-a[=BAR] -b)]"""

$ prog -a FOO -b
{"-a": "FOO", "-b": true}

$ prog -b -a FOO
{"-a": "FOO", "-b": true}

$ prog -ab
{"-a": "b"}

$ prog -ba
{"-a": true, "-b": true}

$ prog -a
{"-a": true}

$ prog -b
{"-b": true}

$ prog
{}


r"""usage: prog -a (--foo|--no-foo) -b"""

# $ prog -b -a --foo
# {"-a": true, "-b": true, "--foo": true}

$ prog -b --no-foo -a
{"-a": true, "-b": true, "--no-foo": true}

$ prog -b --no-foo -a --foo
"user-error"

#
# Issue no. 13
#
# TODO: Extend the test runner to verify the actual error messages.
#

r"""
Usage: prog --file <x> <a>
Options: --file <y>
"""

$ prog
"user-error"

r"""
Usage: prog -f <x> <a>
Options: -f <y>
"""

$ prog
"user-error"

r"""
Usage: prog -f <x> <a>
Options: -f, --file <y>
"""

$ prog
"user-error"

r"""
Usage: prog -f <x> <a>
Options: -f <y>, --file <y>
"""

$ prog
"user-error"

r"""
Usage: prog -f <x> <a>
Options: -f <x>, --file <y>
"""

$ prog
"user-error"

# This should fail because the `--input` in the usage section does not mention
# the option-argument specified in the options section.

r"""
Usage: prog --input
Options: --input <y>
"""

$ prog
"user-error"

# This should fail because the `--input` in the usage section does not mention
# the option-argument specified in the options section.

r"""
Usage: prog -f
Options: -f <y>
"""

$ prog
"user-error"

# This should fail -f cannot take an argument, since it's stacked.

r"""
Usage: prog -fb
Options: -f <y>
"""

$ prog
"user-error"

#
# Ensure explicit args don't consume adjacent args
#

r"""
Usage: prog --input=<x> <x>
Options: -i <x>, --input <x>
"""

$ prog --input10
"user-error"

$ prog --input 10
"user-error"

$ prog --input 10 20
{ "-i": 10, "--input": 10, "<x>": 20, "X": 20 }

#
# Repeating parameterised options
# Example for issue #16
#

r"""
Usage:
    foobar [-f X ... | --foo X ...]
Options:
    -f X, --foo X     bar
"""

$ prog -f 1 -f 2 -f 3 -f 4 -f 5 -f 6
{"--foo": [1, 2, 3, 4, 5, 6],
 "-f": [1, 2, 3, 4, 5, 6]}

$ prog -f 1,2,3,4,5,6
{"--foo": ["1,2,3,4,5,6"],
 "-f": ["1,2,3,4,5,6"]}

$ prog -f 1,2,3 --foo 4,5,6
{"--foo": ["1,2,3", "4,5,6"],
 "-f": ["1,2,3", "4,5,6"]}

$ prog -f 1,2 --foo 3,4 -f 5,6
{"--foo": ["1,2", "3,4", "5,6"],
 "-f": ["1,2", "3,4", "5,6"]}

r"""
Usage:
    foobar [-f X ...] [--foo X ...]
Options:
    -f X, --foo X    bar.
"""

$ prog -f 1 -f 2 -f 3 -f 4 -f 5 -f 6
{"--foo": [1, 2, 3, 4, 5, 6],
 "-f": [1, 2, 3, 4, 5, 6]}

$ prog -f 1,2,3,4,5,6
{"--foo": ["1,2,3,4,5,6"],
 "-f": ["1,2,3,4,5,6"]}

$ prog -f 1,2,3 --foo 4,5,6
{"--foo": ["1,2,3", "4,5,6"],
 "-f": ["1,2,3", "4,5,6"]}

$ prog -f 1,2 --foo 3,4 -f 5,6
{"--foo": ["1,2", "3,4", "5,6"],
 "-f": ["1,2", "3,4", "5,6"]}

#
# Issue #11
#

r"""
Usage:
    git (<y>... | <x> ...)
"""

$ prog a b c
{"Y": ["a", "b", "c"], "<y>": ["a", "b", "c"]}

r"""
Usage:
    git (<x>... | <y> ...)
"""

$ prog a b c
{"X": ["a", "b", "c"], "<x>": ["a", "b", "c"]}

r"""
Usage:
    git (<y>...|<x>)
"""

$ prog a b c
{"Y": ["a", "b", "c"], "<y>": ["a", "b", "c"]}

r"""
Usage:
    git (<y>...|<y>)
"""

$ prog a b c
{"Y": ["a", "b", "c"], "<y>": ["a", "b", "c"]}

r"""
Usage:
    git (<y>|<x>...)
"""

$ prog a b c
{"<x>": ["a", "b", "c"], "X": ["a", "b", "c"]}

r"""
Usage:
    git (<x>...|<x>)
"""

$ prog a b c
{"X": ["a", "b", "c"], "<x>": ["a", "b", "c"]}

#
# Issue #5
# Indicate repeatbility in option descriptions
#

r"""
Usage: foo [options]
Options: -v, --verbose
"""

$ prog
{}

$ prog -v
{"-v": true, "--verbose": true}

$ prog -vv
"user-error"

r"""
Usage: foo [options]
Options: -v, --verbose...
"""

$ prog
{}

$ prog -v
{"-v": 1, "--verbose": 1}

$ prog -vv
{"-v": 2, "--verbose": 2}

r"""
Usage: foo [options]
Options: -v..., --verbose
"""

$ prog
{}

$ prog -v
{"-v": 1, "--verbose": 1}

$ prog -vv
{"-v": 2, "--verbose": 2}

r"""
Usage: foo [options]
Options: -v..., --verbose...
"""

$ prog
{}

$ prog -v
{"-v": 1, "--verbose": 1}

$ prog -vv
{"-v": 2, "--verbose": 2}

#
# Issue #7 - De-dupe [options] upon inlining
#

r"""
Usage: foo -h [options]
Options: -h
"""

$ prog
{}

$ prog -h
{"-h": true}

$ prog -h -h
"user-error"

r"""
Usage: foo -h [options] -h
Options: -h
"""

$ prog
{}

$ prog -h
{"-h": 1}

$ prog -h -h
{"-h": 2}

r"""
Usage: foo --input [options]
Options: --input
"""

$ prog
{}

$ prog --input
{"--input": true}

$ prog --input --input
"user-error"

r"""
Usage: foo --input [options]
Options: -i, --input
"""

$ prog
{}

$ prog -i
{"-i": true, "--input": true}

$ prog -i -i
"user-error"

#
# Smart-flags
# Issue #12
#

r"""
Usage: foo [-i ARG]
"""

$ prog/s
{}

$ prog/s -i 123
{"-i": 123}

$ prog/s -i
"user-error"

r"""
Usage: foo [-i [ARG]]
"""

$ prog/s
{}

$ prog/s -i 123
{"-i": 123}

$ prog/s -i
{"-i": true}

r"""
Usage: foo (-i ARG)
"""

$ prog/s
"user-error"

$ prog/s -i 123
{"-i": 123}

$ prog/s -i
"user-error"

r"""
Usage: foo [-i ARG]...
"""

$ prog/s
{}

$ prog/s -i 123
{"-i": [123]}

$ prog/s -i 123 -i 123
{"-i": [123, 123]}

$ prog/s -i
"user-error"

r"""
Usage: foo [-i ARG...]
"""

$ prog/s
{}

$ prog/s -i 123
{"-i": [123]}

$ prog/s -i 123 -i 123
{"-i": [123, 123]}

$ prog/s -i
"user-error"

r"""
Usage: foo [-i ARG...]...
"""

$ prog/s
{}

$ prog/s -i 123
{"-i": [123]}

$ prog/s -i 123 -i 123
{"-i": [123, 123]}

$ prog/s -i
"user-error"

#
# Smart-flags
# Issue #12
#

r"""
Usage: foo [-oi ARG]
"""

$ prog/s
{}

$ prog/s -i 123
{"-i": 123}

$ prog/s -i
"user-error"

r"""
Usage: foo [-oi [ARG]]
"""

$ prog/s
{}

$ prog/s -i 123
{"-i": 123}

$ prog/s -i
{"-i": true}

r"""
Usage: foo (-oi ARG)
"""

$ prog/s
"user-error"

$ prog/s -i 123
{"-i": 123}

$ prog/s -i
"user-error"

r"""
Usage: foo [-oi ARG]...
"""

$ prog/s
{}

$ prog/s -i 123
{"-i": [123]}

$ prog/s -i 123 -i 123
{"-i": [123, 123]}

$ prog/s -i
"user-error"

r"""
Usage: foo [-oi ARG...]
"""

$ prog/s
{}

$ prog/s -i 123
{"-i": [123]}

$ prog/s -i 123 -i 123
{"-i": [123, 123]}

$ prog/s -i
"user-error"

r"""
Usage: foo [-oi ARG...]...
"""

$ prog/s
{}

$ prog/s -i 123
{"-i": [123]}

$ prog/s -i 123 -o
{"-i": [123], "-o": 1}

$ prog/s -i 123 -o 456
"user-error"

$ prog/s -i 123 -i 123
{"-i": [123, 123]}

$ prog/s -i
"user-error"

#
# Environment variables
#

r"""
Usage: foo
   or: foo --input=FILE
Options: --input [env: INPUT]
"""

$ prog
{}

$ INPUT=bar prog
{"--input": "bar"}

r"""
Usage: foo --input=FILE
Options: --input [env: INPUT]
"""

$ prog
"user-error"

$ INPUT=bar prog
{"--input": "bar"}

r"""
Usage: foo --input=FILE...
Options: --input [env: INPUT]
"""

$ prog
"user-error"

$ INPUT="foo bar" prog
{"--input": ["foo bar"]}

#
# Environment variables - issue #22
#

r"""
Usage: foo
   or: foo (--input=FILE)
Options: --input [env: INPUT]
"""

$ prog
{}

$ INPUT=bar prog
{"--input": "bar"}

r"""
Usage: foo
   or: foo (--input=FILE) | (--input=FILE --output=BAR)
Options: --input  [env: INPUT]
         --output [env: OUTPUT]
"""

$ prog
{}

$ INPUT=bar OUTPUT=qux prog
{"--input": "bar", "--output": "qux"}

$ OUTPUT=qux prog --input=bar
{"--input": "bar", "--output": "qux"}

#
# Ensure comma separated values provided on the command line or through the
# environment are *NOT* parsed into arrays. This has been identified as flaw
# in design an is subject to removal from neodoc. This change excludes default
# value declarations ([default: a,b,c]) since it's in the developers control
# and comma-parsing can be skipped by quoting ([default: 'a,b,c'])
#
# Refer #16
#

r"""
Usage: foo --input=FILE...
Options: --input [env: INPUT]
"""

$ INPUT="foo,bar" prog
{"--input": ["foo,bar"]}

$ prog --input "foo bar"
{"--input": ["foo bar"]}

$ prog --input "foo,bar"
{"--input": ["foo,bar"]}

$ prog --input foo,bar
{"--input": ["foo,bar"]}

#
# Test stdin (-)
#

r"""
Usage: foo -
"""

$ prog
"Expected \"-\""

$ prog -
{"-": true}

r"""
Usage: foo [-]
"""

$ prog
{}

$ prog -
{"-": true}

#
# Test EOA (--)
#

r"""
Usage: foo -- ARGS...
"""

$ prog
{"--": []}

$ prog --
{"--": []}

$ prog -- --foo bar
{"--": ["--foo", "bar"]}

r"""
Usage: foo --
"""

$ prog
{"--": []}

$ prog --
{"--": []}

$ prog -- --foo bar
{"--": ["--foo", "bar"]}

#
# Validate error messages
#

r"""
Usage: foo -f ARG
Options: -f, --foo ARG
"""

# Missing option-arguments are fatal errors, no pardon:

<<<<<<< HEAD
$ prog -f
"Option requires argument: -f"

r"""
Usage: foo [-f ARG]
Options: -f, --foo ARG
"""

$ prog -f
"Option requires argument: -f"

r"""
Usage: foo [[-f ARG]]
Options: -f, --foo ARG
"""

$ prog -f
"Option requires argument: -f"

r"""
Usage: foo [[-bf=ARG]]
Options: -f, --foo ARG
"""

$ prog -f
"Option requires argument: -f"

r"""
Usage: foo (-bf=ARG)
Options: -f, --foo ARG
"""

$ prog -f
"Option requires argument: -f"

r"""
usage: git (([-f ARG]))
Options: -f, --foo ARG
"""

$ prog -f
"Option requires argument: -f"

r"""
usage: git (([-f ARG]))
   or: git -f ARG
Options: -f, --foo ARG
"""

$ prog -f
"Option requires argument: -f"

r"""
usage: git (([-f ARG | -b]))
Options: -f, --foo ARG
"""

=======
>>>>>>> f65dbba9
$ prog -f
"Option requires argument: -f"

r"""
<<<<<<< HEAD
=======
Usage: foo [-f ARG]
Options: -f, --foo ARG
"""

$ prog -f
"Option requires argument: -f"

r"""
Usage: foo [[-f ARG]]
Options: -f, --foo ARG
"""

$ prog -f
"Option requires argument: -f"

r"""
Usage: foo [[-bf=ARG]]
Options: -f, --foo ARG
"""

$ prog -f
"Option requires argument: -f"

r"""
Usage: foo (-bf=ARG)
Options: -f, --foo ARG
"""

$ prog -f
"Option requires argument: -f"

r"""
usage: git (([-f ARG]))
Options: -f, --foo ARG
"""

$ prog -f
"Option requires argument: -f"

r"""
usage: git (([-f ARG]))
   or: git -f ARG
Options: -f, --foo ARG
"""

$ prog -f
"Option requires argument: -f"

r"""
usage: git (([-f ARG | -b]))
Options: -f, --foo ARG
"""

$ prog -f
"Option requires argument: -f"

r"""
>>>>>>> f65dbba9
usage: git (([-b | -f ARG]))
Options: -f, --foo ARG
"""

$ prog -f
"Option requires argument: -f"

r"""
usage: git (([-bf ARG]))
Options: -f, --foo ARG
"""

$ prog -f
"Option requires argument: -f"

r"""
usage: git (([-b ARG | -f ARG]))
Options: -f, --foo ARG
"""

$ prog --foo
"Option requires argument: --foo"

r"""
usage: git (([-b | -f ARG]))
Options: -f, --foo ARG
"""

$ prog
<<<<<<< HEAD
{"-b": false}
=======
{}
>>>>>>> f65dbba9

r"""
usage: git (([-b | -f[=ARG]]))
Options: -f, --foo ARG
"""

$ prog -f
<<<<<<< HEAD
{"-f": true, "--foo": true, "-b": false}
=======
{"-f": true, "--foo": true}
>>>>>>> f65dbba9

#
# Given an option-argument to a flag is a fatal error, no pardon:
#

r"""
usage: git -b
options: -b, --boo
"""

$ prog -b=FOO
"Option takes no argument: -b"

$ prog --boo=FOO
"Option takes no argument: --boo"

r"""
usage: git -f <foo>
"""

$ prog/s -fb
"Expected <foo>, but got -b"

#
# Command and positional errors:
#

r"""Usage: git <command> -f"""
$ prog
"Expected <command>"

r"""Usage: git COMMAND -f"""
$ prog
"Expected COMMAND"

r"""Usage: git pull -f"""
$ prog
"Expected pull"

r"""
Usage: git <command> -f
   or: git <foo> -f
"""
$ prog
""

# Ambigous errors
r"""
Usage: foo remote
       foo
"""

$ prog --fooo
"Expected remote, but got --fooo"

r"""
Usage: foo
       foo remote
"""

$ prog --fooo
"Unmatched option: --fooo"

#
# This usage section parse must fail until #23 comes to fruition.
#

r"""
usage: git remote [-v | --verbose]
       git remote [--[no-]tags]
"""

$ prog
"user-error"

#
# Check proper option subsumption takes place
#

r"""
Usage: foo [-f=FOO] [-b=BAR]
"""

$ prog -foobar
{"-f": "oobar"}

$ prog -f=oobar
{"-f": "oobar"}

$ prog -fb=oobar
{"-f": "b=oobar"}

r"""
Usage: foo [-f[=FOO]] [-b=BAR]
"""

$ prog -foobar
{"-f": "oobar"}

$ prog -fboobar
{"-f": "boobar"}

r"""
Usage: foo [-f=FOO] [-b=BAR]
Options: -f, --foo=FOO
"""

$ prog --foobar
{"-f": "bar", "--foo": "bar"}

$ prog --foo=bar
{"-f": "bar", "--foo": "bar"}

$ prog --foobar QUX
"Unmatched command: QUX"

$ prog --foo=bar QUX
"Unmatched command: QUX"

r"""
Usage: foo [-f[=FOO]] [-b=BAR]
Options: -f, --foo[=FOO]
"""

$ prog --foobar
{"-f": "bar", "--foo": "bar"}

$ prog --foo=bar
{"-f": "bar", "--foo": "bar"}

$ prog --foobar QUX
"Unmatched command: QUX"

$ prog --foo=bar QUX
"Unmatched command: QUX"

#
# Proper value parsing
#

r"""
Usage: foo <command> [-f ARG] [-b ARG]
"""

$ prog/s 123foo -f123foo -b=123foo
{"<command>": "123foo", "COMMAND": "123foo",
 "-f": "123foo", "-b": "123foo"}

#
# Fix issue where defaults are not applied.
# E.g. `-p` would not yield 5000 if `-x` was given.
#

r"""
Usage: foo ([-p PORT] -x [-f=d])
Options: -p PORT [default: 5000]
"""

$ prog -x
{"-x": true, "-p": 5000}

r"""
Usage: foo [-p PORT] -x ([-f=d])
Options: -p PORT [default: 5000]
"""

$ prog -x -p 100 -f 100
{"-x": true, "-p": 100, "-f": 100}

r"""
Usage: foo [-p PORT] -x... ([-f=d])
Options: -p PORT [default: 5000]
"""

$ prog -x -p 100 -x -f 100 -x
{"-x": 3, "-p": 100, "-f": 100}

$ prog -p 100 -f 100
{"-p": 100, "-f": 100}

$ prog -p 100 -f 100 -x
{"-x": 1, "-p": 100, "-f": 100}

r"""
Usage: foo [-a FOO] [-b BAR] [-c QUX]
options: -b BAR [default: 100]
"""

$ prog/s
{"-b": 100}

$ prog/s -c 300
{"-b": 100, "-c": 300}

$ prog/s -a 200
{"-a": 200, "-b": 100}

$ prog/s -c 200
{"-b": 100, "-c": 200}

r"""
Usage: foo [-a FOO] [-b BAR] [-c QUX]
options: -a BAR [default: 100]
"""

$ prog/s
{"-a": 100}

$ prog/s -c 300
{"-a": 100, "-c": 300}

$ prog/s -b 200
{"-b": 200, "-a": 100}

$ prog/s -c 200
{"-a": 100, "-c": 200}

r"""
Usage: foo [-a FOO] [-b BAR] [-c QUX]
options: -a FOO [default: 100]
         -b BAR [default: 200]
         -c QUX [default: 300]
"""

$ prog/s
{"-a": 100, "-b": 200, "-c": 300}

$ prog/s -c 400
{"-a": 100, "-b": 200, "-c": 400}

r"""
Usage: foo [-a FOO] | [[-a FOO] [-b FOO]]
options: -a FOO [default: 100]
         -b BAR [default: 200]
"""

$ prog/s -a 2000
{"-a": 2000, "-b": 200}

$ prog/s -b 2000
{"-a": 100, "-b": 2000}

$ prog/s -a 1000 -b 2000
{"-a": 1000, "-b": 2000}

r"""
Usage: foo [[-a FOO] | [[-a FOO] [-b FOO]]]
options: -a FOO [default: 100]
         -b BAR [default: 200]
"""

$ prog/s -a 2000
{"-a": 2000, "-b": 200}

$ prog/s -b 2000
{"-a": 100, "-b": 2000}

$ prog/s -a 1000 -b 2000
{"-a": 1000, "-b": 2000}

r"""
Usage: foo [[-a FOO] | [[-a FOO] [-b FOO]]]...
options: -a FOO [default: 100]
         -b BAR [default: 200]
"""

$ prog/s -a 2000
{"-a": [2000], "-b": [200]}

$ prog/s -b 2000
{"-a": [100], "-b": [2000]}

$ prog/s -a 1000 -b 2000
{"-a": [1000], "-b": [2000]}<|MERGE_RESOLUTION|>--- conflicted
+++ resolved
@@ -2348,7 +2348,6 @@
 
 # Missing option-arguments are fatal errors, no pardon:
 
-<<<<<<< HEAD
 $ prog -f
 "Option requires argument: -f"
 
@@ -2406,15 +2405,11 @@
 Options: -f, --foo ARG
 """
 
-=======
->>>>>>> f65dbba9
 $ prog -f
 "Option requires argument: -f"
 
 r"""
-<<<<<<< HEAD
-=======
-Usage: foo [-f ARG]
+usage: git (([-b | -f ARG]))
 Options: -f, --foo ARG
 """
 
@@ -2422,7 +2417,7 @@
 "Option requires argument: -f"
 
 r"""
-Usage: foo [[-f ARG]]
+usage: git (([-bf ARG]))
 Options: -f, --foo ARG
 """
 
@@ -2430,82 +2425,20 @@
 "Option requires argument: -f"
 
 r"""
-Usage: foo [[-bf=ARG]]
+usage: git (([-b ARG | -f ARG]))
 Options: -f, --foo ARG
 """
 
-$ prog -f
-"Option requires argument: -f"
-
-r"""
-Usage: foo (-bf=ARG)
-Options: -f, --foo ARG
-"""
-
-$ prog -f
-"Option requires argument: -f"
-
-r"""
-usage: git (([-f ARG]))
-Options: -f, --foo ARG
-"""
-
-$ prog -f
-"Option requires argument: -f"
-
-r"""
-usage: git (([-f ARG]))
-   or: git -f ARG
-Options: -f, --foo ARG
-"""
-
-$ prog -f
-"Option requires argument: -f"
-
-r"""
-usage: git (([-f ARG | -b]))
-Options: -f, --foo ARG
-"""
-
-$ prog -f
-"Option requires argument: -f"
-
-r"""
->>>>>>> f65dbba9
+$ prog --foo
+"Option requires argument: --foo"
+
+r"""
 usage: git (([-b | -f ARG]))
 Options: -f, --foo ARG
 """
 
-$ prog -f
-"Option requires argument: -f"
-
-r"""
-usage: git (([-bf ARG]))
-Options: -f, --foo ARG
-"""
-
-$ prog -f
-"Option requires argument: -f"
-
-r"""
-usage: git (([-b ARG | -f ARG]))
-Options: -f, --foo ARG
-"""
-
-$ prog --foo
-"Option requires argument: --foo"
-
-r"""
-usage: git (([-b | -f ARG]))
-Options: -f, --foo ARG
-"""
-
-$ prog
-<<<<<<< HEAD
-{"-b": false}
-=======
-{}
->>>>>>> f65dbba9
+$ prog
+{}
 
 r"""
 usage: git (([-b | -f[=ARG]]))
@@ -2513,11 +2446,7 @@
 """
 
 $ prog -f
-<<<<<<< HEAD
-{"-f": true, "--foo": true, "-b": false}
-=======
 {"-f": true, "--foo": true}
->>>>>>> f65dbba9
 
 #
 # Given an option-argument to a flag is a fatal error, no pardon:
